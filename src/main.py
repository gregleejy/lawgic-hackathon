<<<<<<< HEAD
import os
import sys
import json
from datetime import datetime
from typing import List
import google.generativeai as genai
from dotenv import load_dotenv

# Import our modules
from term import extract_terms_from_query
from context import process_context

# Load environment variables
load_dotenv()

# Configure Gemini AI
genai.configure(api_key=os.getenv('GEMINI_API_KEY'))

def setup_gemini_model():
    """Initialize and configure the Gemini 2.5 Pro model"""
    generation_config = {
        "temperature": 0.3,
        "top_p": 0.8,
        "top_k": 40,
        "max_output_tokens": 8192,
    }
    
    safety_settings = [
        {"category": "HARM_CATEGORY_HARASSMENT", "threshold": "BLOCK_MEDIUM_AND_ABOVE"},
        {"category": "HARM_CATEGORY_HATE_SPEECH", "threshold": "BLOCK_MEDIUM_AND_ABOVE"},
        {"category": "HARM_CATEGORY_SEXUALLY_EXPLICIT", "threshold": "BLOCK_MEDIUM_AND_ABOVE"},
        {"category": "HARM_CATEGORY_DANGEROUS_CONTENT", "threshold": "BLOCK_MEDIUM_AND_ABOVE"},
    ]
    
    model = genai.GenerativeModel(
        model_name="gemini-2.0-flash-exp",
        generation_config=generation_config,
        safety_settings=safety_settings
    )
    
    return model

def create_legal_analysis_prompt(user_query: str, legal_context: str) -> str:
    """Create a structured prompt for legal analysis using the appended context"""
    
    prompt = f"""You are a Singapore-qualified lawyer specializing in the Personal Data Protection Act (PDPA). 
You must analyze the legal scenario and provide a JSON-like structured response with the most relevant legal provisions.

LEGAL SCENARIO TO ANALYZE:
{user_query}

RELEVANT PDPA PROVISIONS AND CONTEXT:
The following legal provisions, definitions, schedules, and subsidiary legislation have been identified as relevant to this scenario:

{legal_context}

CRITICAL INSTRUCTIONS:
1. Analyze the legal scenario using ONLY the provided PDPA context above
2. Identify the most relevant legal provisions from the context provided
3. MAXIMUM 5 provisions, but output FEWER if there aren't enough relevant provisions
4. Use definitions, Fifth Schedule, and subsidiary legislation as SUPPORTING CONTEXT in your reasoning

STRICT KEY FORMAT RULES - ONLY THESE FORMATS ARE ACCEPTED:
- "S [number] PDPA" (e.g., "S 21(1) PDPA", "S 21(1) and (2) PDPA", "Ss 21(5) and (7) PDPA")
- "Reg [number] PDPR" (e.g., "Reg 4 PDPR", "Regs 4 and 5 PDPR") 
- "para [reference] of [Schedule] PDPA" (e.g., "para 1(a) of Fifth Schedule PDPA")

OUTPUT FORMAT - RETURN EXACTLY THIS STRUCTURE:
{{
    "[Valid Key Format]": "[Legal reasoning explaining why this provision is relevant to the scenario. Reference how it applies to the specific facts. You may reference definitions and other provisions as supporting context within this reasoning.]"
}}

REASONING REQUIREMENTS:
- Explain WHY each provision is relevant to the specific scenario
- Reference the actual facts from the user query
- Show how the provision applies to those facts
- Use definitions, schedules, and subsidiary legislation as supporting context within reasoning
- Be detailed and legally precise (3-4 sentences per provision)

EXAMPLE OUTPUT FORMAT:
{{
    "S 21(1) and (2) PDPA": "The facts are about an individual requesting access to their data, so S 21 PDPA is relevant. S 21(1) PDPA states that unless excluded by another section, an organisation must upon an individual's request provide that individual with the personal data. S 21(2) PDPA points to the Fifth Schedule which may exclude certain data from disclosure requirements.",
    "S 21(5) PDPA": "These provisions are relevant because they set out how the organisation must respond to the access request when some data can be provided and others cannot. S 21(5) PDPA covers situations where partial access is granted, and S 21(7) PDPA requires notification about information that was not provided.",
    "Regs 4 and 5 PDPR": "This paragraph is directly relevant as it excludes opinion data kept solely for evaluative purposes from disclosure requirements, which would reasonably include performance appraisals requested in this scenario."
}}

IMPORTANT: 
- Return ONLY the JSON structure, no additional text
- Use the exact key formats shown above
- Reference schedules and definitions within reasoning, not as keys
- Maximum 5 provisions total"""

    return prompt

def analyze_legal_scenario(user_query: str, legal_context: str) -> str:
    """Use Gemini to analyze the legal scenario with the provided context"""
    try:
        model = setup_gemini_model()
        prompt = create_legal_analysis_prompt(user_query, legal_context)
        
        response = model.generate_content(prompt)
        return response.text
        
    except Exception as e:
        return f"Error generating legal analysis: {str(e)}"

def save_to_output_json(data: dict, output_file: str = "output.json"):
    """Save data to output.json file"""
    try:
        # Try to load existing data
        if os.path.exists(output_file):
            with open(output_file, 'r', encoding='utf-8') as f:
                existing_data = json.load(f)
        else:
            existing_data = {"queries": []}
        
        # Append new data
        existing_data["queries"].append(data)
        
        # Save updated data
        with open(output_file, 'w', encoding='utf-8') as f:
            json.dump(existing_data, f, indent=2, ensure_ascii=False)
        
        print(f"✓ Results saved to {output_file}")
        
    except Exception as e:
        print(f"❌ Error saving to {output_file}: {str(e)}")

def process_query(user_query: str, save_output: bool = True) -> dict:
    """Process a single query and return results"""
    try:
        # Step 1: Extract key terms from the query
        print("Step 1: Extracting key legal terms...")
        key_terms = extract_terms_from_query(user_query)
        print(f"✓ Extracted {len(key_terms)} key terms: {', '.join(key_terms[:10])}")
        
        # Step 2: Process through context checks (1-4)
        print("\nStep 2: Processing through legal context checks...")
        print("  - Check 1: PDPA category matching...")
        print("  - Check 2: Interpretation definitions...")
        print("  - Check 3: Schedule references...")
        print("  - Check 4: Subsidiary legislation...")
        
        legal_context = process_context(
            key_terms=key_terms,
            pdpa_path="../data/pdpa.json",
            interpretation_path="../data/interpretation.json", 
            schedule_path="../data/schedule.json",
            subsidiary_path="../data/subsidiary.json"
        )
        
        if "No relevant categories found" in legal_context:
            result = {
                "timestamp": datetime.now().isoformat(),
                "query": user_query,
                "key_terms": key_terms,
                "legal_context": legal_context,
                "analysis": "No relevant PDPA provisions found for this query.",
                "status": "no_matches"
            }
            if save_output:
                save_to_output_json(result)
            return result
            
        print("✓ Legal context compiled successfully")
        
        # PRINT FULL APPENDED CONTEXT FOR VERIFICATION
        print("\n" + "="*80)
        print("📚 FULL APPENDED LEGAL CONTEXT (FOR VERIFICATION)")
        print("="*80)
        print(legal_context)
        print("="*80)
        print("END OF APPENDED CONTEXT")
        print("="*80)
        
        # Step 3: Generate legal analysis using Gemini with the context
        print("\nStep 3: Generating structured legal analysis...")
        legal_analysis = analyze_legal_scenario(user_query, legal_context)
        
        # Prepare result data
        result = {
            "timestamp": datetime.now().isoformat(),
            "query": user_query,
            "key_terms": key_terms,
            "legal_context": legal_context,
            "analysis": legal_analysis,
            "status": "success"
        }
        
        # Save to output.json
        if save_output:
            save_to_output_json(result)
        
        return result
        
    except Exception as e:
        error_result = {
            "timestamp": datetime.now().isoformat(),
            "query": user_query,
            "error": str(e),
            "status": "error"
        }
        if save_output:
            save_to_output_json(error_result)
        raise e

def main():
    """Main function to process legal queries"""
    print("="*80)
    print("SINGAPORE PDPA LEGAL ANALYSIS SYSTEM")
    print("="*80)
    print("All results will be saved to output.json")
    print()
    
    # Check if API key is configured
    if not os.getenv('GEMINI_API_KEY'):
        print("❌ ERROR: GEMINI_API_KEY not found in environment variables")
        print("Please create a .env file with your Gemini API key:")
        print("GEMINI_API_KEY=your_api_key_here")
        sys.exit(1)
    
    while True:
        print("\nEnter your legal scenario (or 'quit' to exit):")
        print("-" * 50)
        
        # Get user input
        user_query = input("> ").strip()
        
        if user_query.lower() in ['quit', 'exit', 'q']:
            print("\nThank you for using the PDPA Legal Analysis System!")
            print("All results have been saved to output.json")
            break
            
        if not user_query:
            print("Please enter a valid legal scenario.")
            continue
            
        print("\n🔍 Processing your query...")
        print("=" * 50)
        
        try:
            result = process_query(user_query)
            
            # Display results
            print("\n" + "="*80)
            print("RELEVANT PDPA PROVISIONS")
            print("="*80)
            print()
            print("📋 QUERY:")
            print(f"{user_query}")
            print()
            print("⚖️ ANALYSIS:")
            print(result["analysis"])
            print()
            print("="*80)
            
        except Exception as e:
            print(f"❌ Error processing query: {str(e)}")
            print("Please try again with a different query.")
            import traceback
            traceback.print_exc()
        
        # Ask if user wants to continue
        print("\nWould you like to analyze another legal scenario? (y/n)")
        continue_choice = input("> ").strip().lower()
        if continue_choice not in ['y', 'yes']:
            print("\nThank you for using the PDPA Legal Analysis System!")
            print("All results have been saved to output.json")
            break

def test_with_sample_query():
    """Test function with the sample query provided"""
    sample_query = "An employee asks her former employer for a copy of all personal data held about her, including performance appraisals. Must her employee disclose the requested data to her? If so, how?"
    
    print("="*80)
    print("TESTING WITH SAMPLE QUERY")
    print("="*80)
    print(f"Query: {sample_query}")
    print("Results will be saved to output.json")
    
    try:
        result = process_query(sample_query)
        
        print("\n" + "="*80)
        print("SAMPLE ANALYSIS RESULT")
        print("="*80)
        print("📋 QUERY:")
        print(f"{sample_query}")
        print()
        print("⚖️ ANALYSIS:")
        print(result["analysis"])
        print("="*80)
        
    except Exception as e:
        print(f"❌ Error in test: {str(e)}")
        import traceback
        traceback.print_exc()

if __name__ == "__main__":
    # Run the test with sample query first
    test_with_sample_query()
    
    print("\n" + "="*80)
    print("TEST COMPLETED - Starting interactive system...")
    print("="*80)
    
    # Run the main interactive system
    main()

=======
>>>>>>> c212567b
<|MERGE_RESOLUTION|>--- conflicted
+++ resolved
@@ -1,312 +1,308 @@
-<<<<<<< HEAD
-import os
-import sys
-import json
-from datetime import datetime
-from typing import List
-import google.generativeai as genai
-from dotenv import load_dotenv
-
-# Import our modules
-from term import extract_terms_from_query
-from context import process_context
-
-# Load environment variables
-load_dotenv()
-
-# Configure Gemini AI
-genai.configure(api_key=os.getenv('GEMINI_API_KEY'))
-
-def setup_gemini_model():
-    """Initialize and configure the Gemini 2.5 Pro model"""
-    generation_config = {
-        "temperature": 0.3,
-        "top_p": 0.8,
-        "top_k": 40,
-        "max_output_tokens": 8192,
-    }
-    
-    safety_settings = [
-        {"category": "HARM_CATEGORY_HARASSMENT", "threshold": "BLOCK_MEDIUM_AND_ABOVE"},
-        {"category": "HARM_CATEGORY_HATE_SPEECH", "threshold": "BLOCK_MEDIUM_AND_ABOVE"},
-        {"category": "HARM_CATEGORY_SEXUALLY_EXPLICIT", "threshold": "BLOCK_MEDIUM_AND_ABOVE"},
-        {"category": "HARM_CATEGORY_DANGEROUS_CONTENT", "threshold": "BLOCK_MEDIUM_AND_ABOVE"},
-    ]
-    
-    model = genai.GenerativeModel(
-        model_name="gemini-2.0-flash-exp",
-        generation_config=generation_config,
-        safety_settings=safety_settings
-    )
-    
-    return model
-
-def create_legal_analysis_prompt(user_query: str, legal_context: str) -> str:
-    """Create a structured prompt for legal analysis using the appended context"""
-    
-    prompt = f"""You are a Singapore-qualified lawyer specializing in the Personal Data Protection Act (PDPA). 
-You must analyze the legal scenario and provide a JSON-like structured response with the most relevant legal provisions.
-
-LEGAL SCENARIO TO ANALYZE:
-{user_query}
-
-RELEVANT PDPA PROVISIONS AND CONTEXT:
-The following legal provisions, definitions, schedules, and subsidiary legislation have been identified as relevant to this scenario:
-
-{legal_context}
-
-CRITICAL INSTRUCTIONS:
-1. Analyze the legal scenario using ONLY the provided PDPA context above
-2. Identify the most relevant legal provisions from the context provided
-3. MAXIMUM 5 provisions, but output FEWER if there aren't enough relevant provisions
-4. Use definitions, Fifth Schedule, and subsidiary legislation as SUPPORTING CONTEXT in your reasoning
-
-STRICT KEY FORMAT RULES - ONLY THESE FORMATS ARE ACCEPTED:
-- "S [number] PDPA" (e.g., "S 21(1) PDPA", "S 21(1) and (2) PDPA", "Ss 21(5) and (7) PDPA")
-- "Reg [number] PDPR" (e.g., "Reg 4 PDPR", "Regs 4 and 5 PDPR") 
-- "para [reference] of [Schedule] PDPA" (e.g., "para 1(a) of Fifth Schedule PDPA")
-
-OUTPUT FORMAT - RETURN EXACTLY THIS STRUCTURE:
-{{
-    "[Valid Key Format]": "[Legal reasoning explaining why this provision is relevant to the scenario. Reference how it applies to the specific facts. You may reference definitions and other provisions as supporting context within this reasoning.]"
-}}
-
-REASONING REQUIREMENTS:
-- Explain WHY each provision is relevant to the specific scenario
-- Reference the actual facts from the user query
-- Show how the provision applies to those facts
-- Use definitions, schedules, and subsidiary legislation as supporting context within reasoning
-- Be detailed and legally precise (3-4 sentences per provision)
-
-EXAMPLE OUTPUT FORMAT:
-{{
-    "S 21(1) and (2) PDPA": "The facts are about an individual requesting access to their data, so S 21 PDPA is relevant. S 21(1) PDPA states that unless excluded by another section, an organisation must upon an individual's request provide that individual with the personal data. S 21(2) PDPA points to the Fifth Schedule which may exclude certain data from disclosure requirements.",
-    "S 21(5) PDPA": "These provisions are relevant because they set out how the organisation must respond to the access request when some data can be provided and others cannot. S 21(5) PDPA covers situations where partial access is granted, and S 21(7) PDPA requires notification about information that was not provided.",
-    "Regs 4 and 5 PDPR": "This paragraph is directly relevant as it excludes opinion data kept solely for evaluative purposes from disclosure requirements, which would reasonably include performance appraisals requested in this scenario."
-}}
-
-IMPORTANT: 
-- Return ONLY the JSON structure, no additional text
-- Use the exact key formats shown above
-- Reference schedules and definitions within reasoning, not as keys
-- Maximum 5 provisions total"""
-
-    return prompt
-
-def analyze_legal_scenario(user_query: str, legal_context: str) -> str:
-    """Use Gemini to analyze the legal scenario with the provided context"""
-    try:
-        model = setup_gemini_model()
-        prompt = create_legal_analysis_prompt(user_query, legal_context)
-        
-        response = model.generate_content(prompt)
-        return response.text
-        
-    except Exception as e:
-        return f"Error generating legal analysis: {str(e)}"
-
-def save_to_output_json(data: dict, output_file: str = "output.json"):
-    """Save data to output.json file"""
-    try:
-        # Try to load existing data
-        if os.path.exists(output_file):
-            with open(output_file, 'r', encoding='utf-8') as f:
-                existing_data = json.load(f)
-        else:
-            existing_data = {"queries": []}
-        
-        # Append new data
-        existing_data["queries"].append(data)
-        
-        # Save updated data
-        with open(output_file, 'w', encoding='utf-8') as f:
-            json.dump(existing_data, f, indent=2, ensure_ascii=False)
-        
-        print(f"✓ Results saved to {output_file}")
-        
-    except Exception as e:
-        print(f"❌ Error saving to {output_file}: {str(e)}")
-
-def process_query(user_query: str, save_output: bool = True) -> dict:
-    """Process a single query and return results"""
-    try:
-        # Step 1: Extract key terms from the query
-        print("Step 1: Extracting key legal terms...")
-        key_terms = extract_terms_from_query(user_query)
-        print(f"✓ Extracted {len(key_terms)} key terms: {', '.join(key_terms[:10])}")
-        
-        # Step 2: Process through context checks (1-4)
-        print("\nStep 2: Processing through legal context checks...")
-        print("  - Check 1: PDPA category matching...")
-        print("  - Check 2: Interpretation definitions...")
-        print("  - Check 3: Schedule references...")
-        print("  - Check 4: Subsidiary legislation...")
-        
-        legal_context = process_context(
-            key_terms=key_terms,
-            pdpa_path="../data/pdpa.json",
-            interpretation_path="../data/interpretation.json", 
-            schedule_path="../data/schedule.json",
-            subsidiary_path="../data/subsidiary.json"
-        )
-        
-        if "No relevant categories found" in legal_context:
-            result = {
-                "timestamp": datetime.now().isoformat(),
-                "query": user_query,
-                "key_terms": key_terms,
-                "legal_context": legal_context,
-                "analysis": "No relevant PDPA provisions found for this query.",
-                "status": "no_matches"
-            }
-            if save_output:
-                save_to_output_json(result)
-            return result
-            
-        print("✓ Legal context compiled successfully")
-        
-        # PRINT FULL APPENDED CONTEXT FOR VERIFICATION
-        print("\n" + "="*80)
-        print("📚 FULL APPENDED LEGAL CONTEXT (FOR VERIFICATION)")
-        print("="*80)
-        print(legal_context)
-        print("="*80)
-        print("END OF APPENDED CONTEXT")
-        print("="*80)
-        
-        # Step 3: Generate legal analysis using Gemini with the context
-        print("\nStep 3: Generating structured legal analysis...")
-        legal_analysis = analyze_legal_scenario(user_query, legal_context)
-        
-        # Prepare result data
-        result = {
-            "timestamp": datetime.now().isoformat(),
-            "query": user_query,
-            "key_terms": key_terms,
-            "legal_context": legal_context,
-            "analysis": legal_analysis,
-            "status": "success"
-        }
-        
-        # Save to output.json
-        if save_output:
-            save_to_output_json(result)
-        
-        return result
-        
-    except Exception as e:
-        error_result = {
-            "timestamp": datetime.now().isoformat(),
-            "query": user_query,
-            "error": str(e),
-            "status": "error"
-        }
-        if save_output:
-            save_to_output_json(error_result)
-        raise e
-
-def main():
-    """Main function to process legal queries"""
-    print("="*80)
-    print("SINGAPORE PDPA LEGAL ANALYSIS SYSTEM")
-    print("="*80)
-    print("All results will be saved to output.json")
-    print()
-    
-    # Check if API key is configured
-    if not os.getenv('GEMINI_API_KEY'):
-        print("❌ ERROR: GEMINI_API_KEY not found in environment variables")
-        print("Please create a .env file with your Gemini API key:")
-        print("GEMINI_API_KEY=your_api_key_here")
-        sys.exit(1)
-    
-    while True:
-        print("\nEnter your legal scenario (or 'quit' to exit):")
-        print("-" * 50)
-        
-        # Get user input
-        user_query = input("> ").strip()
-        
-        if user_query.lower() in ['quit', 'exit', 'q']:
-            print("\nThank you for using the PDPA Legal Analysis System!")
-            print("All results have been saved to output.json")
-            break
-            
-        if not user_query:
-            print("Please enter a valid legal scenario.")
-            continue
-            
-        print("\n🔍 Processing your query...")
-        print("=" * 50)
-        
-        try:
-            result = process_query(user_query)
-            
-            # Display results
-            print("\n" + "="*80)
-            print("RELEVANT PDPA PROVISIONS")
-            print("="*80)
-            print()
-            print("📋 QUERY:")
-            print(f"{user_query}")
-            print()
-            print("⚖️ ANALYSIS:")
-            print(result["analysis"])
-            print()
-            print("="*80)
-            
-        except Exception as e:
-            print(f"❌ Error processing query: {str(e)}")
-            print("Please try again with a different query.")
-            import traceback
-            traceback.print_exc()
-        
-        # Ask if user wants to continue
-        print("\nWould you like to analyze another legal scenario? (y/n)")
-        continue_choice = input("> ").strip().lower()
-        if continue_choice not in ['y', 'yes']:
-            print("\nThank you for using the PDPA Legal Analysis System!")
-            print("All results have been saved to output.json")
-            break
-
-def test_with_sample_query():
-    """Test function with the sample query provided"""
-    sample_query = "An employee asks her former employer for a copy of all personal data held about her, including performance appraisals. Must her employee disclose the requested data to her? If so, how?"
-    
-    print("="*80)
-    print("TESTING WITH SAMPLE QUERY")
-    print("="*80)
-    print(f"Query: {sample_query}")
-    print("Results will be saved to output.json")
-    
-    try:
-        result = process_query(sample_query)
-        
-        print("\n" + "="*80)
-        print("SAMPLE ANALYSIS RESULT")
-        print("="*80)
-        print("📋 QUERY:")
-        print(f"{sample_query}")
-        print()
-        print("⚖️ ANALYSIS:")
-        print(result["analysis"])
-        print("="*80)
-        
-    except Exception as e:
-        print(f"❌ Error in test: {str(e)}")
-        import traceback
-        traceback.print_exc()
-
-if __name__ == "__main__":
-    # Run the test with sample query first
-    test_with_sample_query()
-    
-    print("\n" + "="*80)
-    print("TEST COMPLETED - Starting interactive system...")
-    print("="*80)
-    
-    # Run the main interactive system
-    main()
-
-=======
->>>>>>> c212567b
+import os
+import sys
+import json
+from datetime import datetime
+from typing import List
+import google.generativeai as genai
+from dotenv import load_dotenv
+
+# Import our modules
+from term import extract_terms_from_query
+from context import process_context
+
+# Load environment variables
+load_dotenv()
+
+# Configure Gemini AI
+genai.configure(api_key=os.getenv('GEMINI_API_KEY'))
+
+def setup_gemini_model():
+    """Initialize and configure the Gemini 2.5 Pro model"""
+    generation_config = {
+        "temperature": 0.3,
+        "top_p": 0.8,
+        "top_k": 40,
+        "max_output_tokens": 8192,
+    }
+    
+    safety_settings = [
+        {"category": "HARM_CATEGORY_HARASSMENT", "threshold": "BLOCK_MEDIUM_AND_ABOVE"},
+        {"category": "HARM_CATEGORY_HATE_SPEECH", "threshold": "BLOCK_MEDIUM_AND_ABOVE"},
+        {"category": "HARM_CATEGORY_SEXUALLY_EXPLICIT", "threshold": "BLOCK_MEDIUM_AND_ABOVE"},
+        {"category": "HARM_CATEGORY_DANGEROUS_CONTENT", "threshold": "BLOCK_MEDIUM_AND_ABOVE"},
+    ]
+    
+    model = genai.GenerativeModel(
+        model_name="gemini-2.0-flash-exp",
+        generation_config=generation_config,
+        safety_settings=safety_settings
+    )
+    
+    return model
+
+def create_legal_analysis_prompt(user_query: str, legal_context: str) -> str:
+    """Create a structured prompt for legal analysis using the appended context"""
+    
+    prompt = f"""You are a Singapore-qualified lawyer specializing in the Personal Data Protection Act (PDPA). 
+You must analyze the legal scenario and provide a JSON-like structured response with the most relevant legal provisions.
+
+LEGAL SCENARIO TO ANALYZE:
+{user_query}
+
+RELEVANT PDPA PROVISIONS AND CONTEXT:
+The following legal provisions, definitions, schedules, and subsidiary legislation have been identified as relevant to this scenario:
+
+{legal_context}
+
+CRITICAL INSTRUCTIONS:
+1. Analyze the legal scenario using ONLY the provided PDPA context above
+2. Identify the most relevant legal provisions from the context provided
+3. MAXIMUM 5 provisions, but output FEWER if there aren't enough relevant provisions
+4. Use definitions, Fifth Schedule, and subsidiary legislation as SUPPORTING CONTEXT in your reasoning
+
+STRICT KEY FORMAT RULES - ONLY THESE FORMATS ARE ACCEPTED:
+- "S [number] PDPA" (e.g., "S 21(1) PDPA", "S 21(1) and (2) PDPA", "Ss 21(5) and (7) PDPA")
+- "Reg [number] PDPR" (e.g., "Reg 4 PDPR", "Regs 4 and 5 PDPR") 
+- "para [reference] of [Schedule] PDPA" (e.g., "para 1(a) of Fifth Schedule PDPA")
+
+OUTPUT FORMAT - RETURN EXACTLY THIS STRUCTURE:
+{{
+    "[Valid Key Format]": "[Legal reasoning explaining why this provision is relevant to the scenario. Reference how it applies to the specific facts. You may reference definitions and other provisions as supporting context within this reasoning.]"
+}}
+
+REASONING REQUIREMENTS:
+- Explain WHY each provision is relevant to the specific scenario
+- Reference the actual facts from the user query
+- Show how the provision applies to those facts
+- Use definitions, schedules, and subsidiary legislation as supporting context within reasoning
+- Be detailed and legally precise (3-4 sentences per provision)
+
+EXAMPLE OUTPUT FORMAT:
+{{
+    "S 21(1) and (2) PDPA": "The facts are about an individual requesting access to their data, so S 21 PDPA is relevant. S 21(1) PDPA states that unless excluded by another section, an organisation must upon an individual's request provide that individual with the personal data. S 21(2) PDPA points to the Fifth Schedule which may exclude certain data from disclosure requirements.",
+    "S 21(5) PDPA": "These provisions are relevant because they set out how the organisation must respond to the access request when some data can be provided and others cannot. S 21(5) PDPA covers situations where partial access is granted, and S 21(7) PDPA requires notification about information that was not provided.",
+    "Regs 4 and 5 PDPR": "This paragraph is directly relevant as it excludes opinion data kept solely for evaluative purposes from disclosure requirements, which would reasonably include performance appraisals requested in this scenario."
+}}
+
+IMPORTANT: 
+- Return ONLY the JSON structure, no additional text
+- Use the exact key formats shown above
+- Reference schedules and definitions within reasoning, not as keys
+- Maximum 5 provisions total"""
+
+    return prompt
+
+def analyze_legal_scenario(user_query: str, legal_context: str) -> str:
+    """Use Gemini to analyze the legal scenario with the provided context"""
+    try:
+        model = setup_gemini_model()
+        prompt = create_legal_analysis_prompt(user_query, legal_context)
+        
+        response = model.generate_content(prompt)
+        return response.text
+        
+    except Exception as e:
+        return f"Error generating legal analysis: {str(e)}"
+
+def save_to_output_json(data: dict, output_file: str = "output.json"):
+    """Save data to output.json file"""
+    try:
+        # Try to load existing data
+        if os.path.exists(output_file):
+            with open(output_file, 'r', encoding='utf-8') as f:
+                existing_data = json.load(f)
+        else:
+            existing_data = {"queries": []}
+        
+        # Append new data
+        existing_data["queries"].append(data)
+        
+        # Save updated data
+        with open(output_file, 'w', encoding='utf-8') as f:
+            json.dump(existing_data, f, indent=2, ensure_ascii=False)
+        
+        print(f"✓ Results saved to {output_file}")
+        
+    except Exception as e:
+        print(f"❌ Error saving to {output_file}: {str(e)}")
+
+def process_query(user_query: str, save_output: bool = True) -> dict:
+    """Process a single query and return results"""
+    try:
+        # Step 1: Extract key terms from the query
+        print("Step 1: Extracting key legal terms...")
+        key_terms = extract_terms_from_query(user_query)
+        print(f"✓ Extracted {len(key_terms)} key terms: {', '.join(key_terms[:10])}")
+        
+        # Step 2: Process through context checks (1-4)
+        print("\nStep 2: Processing through legal context checks...")
+        print("  - Check 1: PDPA category matching...")
+        print("  - Check 2: Interpretation definitions...")
+        print("  - Check 3: Schedule references...")
+        print("  - Check 4: Subsidiary legislation...")
+        
+        legal_context = process_context(
+            key_terms=key_terms,
+            pdpa_path="../data/pdpa.json",
+            interpretation_path="../data/interpretation.json", 
+            schedule_path="../data/schedule.json",
+            subsidiary_path="../data/subsidiary.json"
+        )
+        
+        if "No relevant categories found" in legal_context:
+            result = {
+                "timestamp": datetime.now().isoformat(),
+                "query": user_query,
+                "key_terms": key_terms,
+                "legal_context": legal_context,
+                "analysis": "No relevant PDPA provisions found for this query.",
+                "status": "no_matches"
+            }
+            if save_output:
+                save_to_output_json(result)
+            return result
+            
+        print("✓ Legal context compiled successfully")
+        
+        # PRINT FULL APPENDED CONTEXT FOR VERIFICATION
+        print("\n" + "="*80)
+        print("📚 FULL APPENDED LEGAL CONTEXT (FOR VERIFICATION)")
+        print("="*80)
+        print(legal_context)
+        print("="*80)
+        print("END OF APPENDED CONTEXT")
+        print("="*80)
+        
+        # Step 3: Generate legal analysis using Gemini with the context
+        print("\nStep 3: Generating structured legal analysis...")
+        legal_analysis = analyze_legal_scenario(user_query, legal_context)
+        
+        # Prepare result data
+        result = {
+            "timestamp": datetime.now().isoformat(),
+            "query": user_query,
+            "key_terms": key_terms,
+            "legal_context": legal_context,
+            "analysis": legal_analysis,
+            "status": "success"
+        }
+        
+        # Save to output.json
+        if save_output:
+            save_to_output_json(result)
+        
+        return result
+        
+    except Exception as e:
+        error_result = {
+            "timestamp": datetime.now().isoformat(),
+            "query": user_query,
+            "error": str(e),
+            "status": "error"
+        }
+        if save_output:
+            save_to_output_json(error_result)
+        raise e
+
+def main():
+    """Main function to process legal queries"""
+    print("="*80)
+    print("SINGAPORE PDPA LEGAL ANALYSIS SYSTEM")
+    print("="*80)
+    print("All results will be saved to output.json")
+    print()
+    
+    # Check if API key is configured
+    if not os.getenv('GEMINI_API_KEY'):
+        print("❌ ERROR: GEMINI_API_KEY not found in environment variables")
+        print("Please create a .env file with your Gemini API key:")
+        print("GEMINI_API_KEY=your_api_key_here")
+        sys.exit(1)
+    
+    while True:
+        print("\nEnter your legal scenario (or 'quit' to exit):")
+        print("-" * 50)
+        
+        # Get user input
+        user_query = input("> ").strip()
+        
+        if user_query.lower() in ['quit', 'exit', 'q']:
+            print("\nThank you for using the PDPA Legal Analysis System!")
+            print("All results have been saved to output.json")
+            break
+            
+        if not user_query:
+            print("Please enter a valid legal scenario.")
+            continue
+            
+        print("\n🔍 Processing your query...")
+        print("=" * 50)
+        
+        try:
+            result = process_query(user_query)
+            
+            # Display results
+            print("\n" + "="*80)
+            print("RELEVANT PDPA PROVISIONS")
+            print("="*80)
+            print()
+            print("📋 QUERY:")
+            print(f"{user_query}")
+            print()
+            print("⚖️ ANALYSIS:")
+            print(result["analysis"])
+            print()
+            print("="*80)
+            
+        except Exception as e:
+            print(f"❌ Error processing query: {str(e)}")
+            print("Please try again with a different query.")
+            import traceback
+            traceback.print_exc()
+        
+        # Ask if user wants to continue
+        print("\nWould you like to analyze another legal scenario? (y/n)")
+        continue_choice = input("> ").strip().lower()
+        if continue_choice not in ['y', 'yes']:
+            print("\nThank you for using the PDPA Legal Analysis System!")
+            print("All results have been saved to output.json")
+            break
+
+def test_with_sample_query():
+    """Test function with the sample query provided"""
+    sample_query = "An employee asks her former employer for a copy of all personal data held about her, including performance appraisals. Must her employee disclose the requested data to her? If so, how?"
+    
+    print("="*80)
+    print("TESTING WITH SAMPLE QUERY")
+    print("="*80)
+    print(f"Query: {sample_query}")
+    print("Results will be saved to output.json")
+    
+    try:
+        result = process_query(sample_query)
+        
+        print("\n" + "="*80)
+        print("SAMPLE ANALYSIS RESULT")
+        print("="*80)
+        print("📋 QUERY:")
+        print(f"{sample_query}")
+        print()
+        print("⚖️ ANALYSIS:")
+        print(result["analysis"])
+        print("="*80)
+        
+    except Exception as e:
+        print(f"❌ Error in test: {str(e)}")
+        import traceback
+        traceback.print_exc()
+
+if __name__ == "__main__":
+    # Run the test with sample query first
+    test_with_sample_query()
+    
+    print("\n" + "="*80)
+    print("TEST COMPLETED - Starting interactive system...")
+    print("="*80)
+    
+    # Run the main interactive system
+    main()